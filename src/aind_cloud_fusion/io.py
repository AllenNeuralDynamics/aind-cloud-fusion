"""
Defines all standard input to fusion algorithm.
"""
from collections import OrderedDict
from dataclasses import dataclass
from pathlib import Path

import boto3
import dask.array as da
import numpy as np
from numcodecs import Blosc
import re
import s3fs
import torch
import xmltodict
import yaml
import zarr

import aind_cloud_fusion.geometry as geometry


def read_config_yaml(yaml_path: str) -> dict:
    with open(yaml_path, "r") as f:
        yaml_dict = yaml.safe_load(f)
    return yaml_dict


def write_config_yaml(yaml_path: str, yaml_data: dict) -> None:
    with open(yaml_path, "w") as file:
        yaml.dump(yaml_data, file)


class LazyArray:
    def __getitem__(self, value):
        """
        Member function for slice syntax, ex: arr[0:10, 0:10]
        Value is a Python slice object.
        """
        raise NotImplementedError("Please implement in LazyArray subclass.")

    @property
    def shape(self):
        raise NotImplementedError("Please implement in LazyArray subclass.")


class ZarrArray(LazyArray):
    def __init__(self, arr: da.Array):
        self.arr = arr

    def __getitem__(self, slice):
        return self.arr[slice].compute()

    @property
    def shape(self):
        return self.arr.shape


class Dataset:
    """
    Data are 5d tczyx objects.
    Transforms are 3d zyx objects.
    """

    class WriteError(Exception):
        pass

    @property
    def tile_volumes_tczyx(self) -> dict[int, LazyArray]:
        """
        Dict of tile_id -> tile references.
        """
        raise NotImplementedError("Please implement in Dataset subclass.")

    @tile_volumes_tczyx.setter
    def tile_volumes_tczyx(self, value):
        raise Dataset.WriteError("tile_volumes_tczyx is read-only.")

    @property
    def tile_transforms_zyx(self) -> dict[int, list[geometry.Transform]]:
        """
        Dict of tile_id -> tile transforms.
        """
        raise NotImplementedError("Please implement in Dataset subclass.")

    @tile_transforms_zyx.setter
    def tile_transforms_zyx(self, value):
        raise Dataset.WriteError("tile_transforms_zyx is read-only.")

    @property
    def tile_resolution_zyx(self) -> tuple[float, float, float]:
        """
        Specifies absolute size of each voxel in tile volume.
        Tile resolution is used to scale tile volume into absolute space prior to registration.
        """
        raise NotImplementedError("Please implement in Dataset subclass.")

    @tile_resolution_zyx.setter
    def tile_resolution_zyx(self, value):
        raise Dataset.WriteError("tile_resolution_zyx is read-only.")


class BigStitcherDataset(Dataset):
    def __init__(self, xml_path: str, s3_path: str):
        self.xml_path = xml_path
        self.s3_path = s3_path

    @property
    def tile_volumes_tczyx(self) -> dict[int, LazyArray]:
        tile_paths = self._extract_tile_paths(self.xml_path)
        for t_id, t_path in tile_paths.items():
            if not self.s3_path.endswith('/'):
                self.s3_path = self.s3_path + '/'
            tile_paths[t_id] = self.s3_path + Path(t_path).name + '/0'

        tile_arrays: dict[int, LazyArray] = {}
        for tile_id, t_path in tile_paths.items():
            print(f'Loading Tile {tile_id} / {len(tile_paths)}')

            tile_zarr = da.from_zarr(t_path)

            # Replacing this with an s3fs with higher read concurrency.
            s3 = s3fs.S3FileSystem(
            config_kwargs={
                    'max_pool_connections': 50,
                    's3': {
                      'max_concurrent_requests': 20  # Increased 10->20.
                    }, # Compute instances are in-network of s3 buckets.
                    'retries': {
                      'total_max_attempts': 100,
                      'mode': 'adaptive',
                    }
                }
            )
            store = s3fs.S3Map(root=t_path, s3=s3)
            in_group = zarr.open(store=store, mode='r')
            tile_zarr = da.from_zarr(in_group)

            # tile_zarr_zyx = tile_zarr[0, 0, :, :, :]
            # tile_arrays[int(tile_id)] = ZarrArray(tile_zarr_zyx)
            # ^Although not computed, causes a large task graph.

            tile_arrays[int(tile_id)] = ZarrArray(tile_zarr)

        return tile_arrays

    @property
    def tile_transforms_zyx(self) -> dict[int, list[geometry.Transform]]:
        tile_tfms = self._extract_tile_transforms(self.xml_path)
        tile_net_tfms = self._calculate_net_transforms(tile_tfms)

        for tile_id, tfm in tile_net_tfms.items():
            # BigStitcher XYZ -> ZYX
            # Given Matrix 3x4:
            # Swap Rows 0 and 2; Swap Colums 0 and 2
            tmp = np.copy(tfm)
            tmp[[0, 2], :] = tmp[[2, 0], :]
            tmp[:, [0, 2]] = tmp[:, [2, 0]]
            tfm = tmp

            # Pack into list
            tile_net_tfms[int(tile_id)] = [geometry.Affine(tfm)]

        return tile_net_tfms

    @property
    def tile_resolution_zyx(self) -> tuple[float, float, float]:
        with open(self.xml_path, "r") as file:
            data: OrderedDict = xmltodict.parse(file.read())

        resolution_str = data["SpimData"]["SequenceDescription"]["ViewSetups"][
            "ViewSetup"
        ][0]["voxelSize"]["size"]
        resolution_xyz = [float(num) for num in resolution_str.split(" ")]
        return tuple(resolution_xyz[::-1])

    def _extract_tile_paths(self, xml_path: str) -> dict[int, str]:
        """
        Utility called in property.
        Parses BDV xml and outputs map of setup_id -> tile path.

        Parameters
        ------------------------
        xml_path: str
            Path of xml outputted from BigStitcher.

        Returns
        ------------------------
        dict[int, str]:
            Dictionary of tile ids to tile paths.
        """
        view_paths: dict[int, str] = {}
        with open(xml_path, "r") as file:
            data: OrderedDict = xmltodict.parse(file.read())

        parent = data["SpimData"]["SequenceDescription"]["ImageLoader"][
            "zarr"
        ]["#text"]

        for i, zgroup in enumerate(
            data["SpimData"]["SequenceDescription"]["ImageLoader"]["zgroups"][
                "zgroup"
            ]
        ):
            view_paths[i] = parent + "/" + zgroup["path"]

        return view_paths

    def _extract_tile_transforms(self, xml_path: str) -> dict[int, list[dict]]:
        """
        Utility called in property.
        Parses BDV xml and outputs map of setup_id -> list of transformations
        Output dictionary maps view number to list of {'@type', 'Name', 'affine'}
        where 'affine' contains the transform as string of 12 floats.

        Matrices are listed in the order of forward execution.

        Parameters
        ------------------------
        xml_path: str
            Path of xml outputted by BigStitcher.

        Returns
        ------------------------
        dict[int, list[dict]]
            Dictionary of tile ids to transform list. List entries described above.
        """

        view_transforms: dict[int, list[dict]] = {}
        with open(xml_path, "r") as file:
            data: OrderedDict = xmltodict.parse(file.read())

        for view_reg in data["SpimData"]["ViewRegistrations"][
            "ViewRegistration"
        ]:
            tfm_stack = view_reg["ViewTransform"]
            if type(tfm_stack) is not list:
                tfm_stack = [tfm_stack]
            view_transforms[int(view_reg["@setup"])] = tfm_stack

        view_transforms = {
            view: tfs[::-1] for view, tfs in view_transforms.items()
        }

        return view_transforms

    def _calculate_net_transforms(
        self, view_transforms: dict[int, list[dict]]
    ) -> dict[int, geometry.Matrix]:
        """
        Utility called in property.
        Accumulate net transform and net translation for each matrix stack.
        Net translation =
            Sum of translation vectors converted into original nominal basis
        Net transform =
            Product of 3x3 matrices
        NOTE: Translational component (last column) is defined
            wrt to the DOMAIN, not codomain.
            Implementation is informed by this given.

        Parameters
        ------------------------
        view_transforms: dict[int, list[dict]]
            Dictionary of tile ids to transforms associated with each tile.

        Returns
        ------------------------
        dict[int, np.ndarray]:
            Dictionary of tile ids to net_transform.
        """

        identity_transform = np.array(
            [[1.0, 0.0, 0.0, 0.0], [0.0, 1.0, 0.0, 0.0], [0.0, 0.0, 1.0, 0.0]]
        )
        net_transforms: dict[int, np.ndarray] = {}
        for tile_id in view_transforms:
            net_transforms[tile_id] = np.copy(identity_transform)

        for view, tfs in view_transforms.items():
            net_translation = np.zeros(3)
            net_matrix_3x3 = np.eye(3)
            curr_inverse = np.eye(3)

            for (
                tf
            ) in (
                tfs
            ):  # Tfs is a list of dicts containing transform under 'affine' key
                nums = [float(val) for val in tf["affine"].split(" ")]
                matrix_3x3 = np.array([nums[0::4], nums[1::4], nums[2::4]])
                translation = np.array(nums[3::4])

                net_translation = net_translation + (
                    curr_inverse @ translation
                )
                net_matrix_3x3 = matrix_3x3 @ net_matrix_3x3
                curr_inverse = np.linalg.inv(
                    net_matrix_3x3
                )  # Update curr_inverse

            net_transforms[view] = np.hstack(
                (net_matrix_3x3, net_translation.reshape(3, 1))
            )

        return net_transforms


class BigStitcherDatasetChannel(BigStitcherDataset):
    """
    Convenience Dataset class that reuses tile registrations,
    tile shapes, and tile resolution across channels.
    Tile volumes is overloaded with channel-specific data.
    """

    def __init__(self, xml_path: str, s3_path: str, channel_num: int):
        """
        Only new information required is channel number.
        """
        super().__init__(xml_path, s3_path)
        self.channel_num = channel_num

    @property
    def tile_volumes_tczyx(self) -> dict[int, LazyArray]:
        """
        Load in channel-specific tiles.
        """
        tile_arrays: dict[int, LazyArray] = {}

        with open(self.xml_path, "r") as file:
            data: OrderedDict = xmltodict.parse(file.read())
        len_tile_id = 0
        for zgroup in data['SpimData']['SequenceDescription']['ImageLoader']['zgroups']['zgroup']:
            tile_id = zgroup['@setup']
            tile_name = zgroup['path']
<<<<<<< HEAD
            #s_parts = tile_name.split('_')
            #location = (int(s_parts[2]), 
            #            int(s_parts[4]), 
            #            int(s_parts[6]))
            #tile_id_lut[location] = int(tile_id)
            len_tile_id+=1
=======
            s_parts = tile_name.split('_')
            location = (int(s_parts[2]),
                        int(s_parts[4]),
                        int(s_parts[6]))
            tile_id_lut[location] = int(tile_id)
>>>>>>> 334f0a2b

        # Reference path: s3://aind-open-data/HCR_677594_2023-10-20_15-10-36/SPIM.ome.zarr/
        slash_2 = self.s3_path.find('/', self.s3_path.find('/') + 1)
        slash_3 = self.s3_path.find('/', self.s3_path.find('/', self.s3_path.find('/') + 1) + 1)
        bucket_name = self.s3_path[slash_2 + 1:slash_3]
        directory_path = self.s3_path[slash_3 + 1:]

        # pattern = r'^[^_]+\.W\d+(_X_\d{4}_Y_\d{4}_Z_\d{4}_ch_\d+)\.zarr$'
        for p in self._list_bucket_directory(bucket_name, directory_path):
            if p.endswith('.zgroup'):
                continue

            # Validation
            # result = re.match(pattern, p)
            # assert result, \
            #     f"""Data directory {p} does not follow file convention:
            #     <tile_name, no underscores>_X_####_Y_####_Z_####_ch_###.zarr
            #     """

            # Data loading
            match = None
            channel_num = 0
<<<<<<< HEAD
            pattern = r'(\d{1})\.zarr$'
            match = re.search(pattern, p) 
=======
            pattern = r'(\d{3})\.zarr$'
            match = re.search(pattern, p)
>>>>>>> 334f0a2b

            if match:
                channel_num = int(match.group(1))


            if channel_num == self.channel_num:
                full_resolution_p = self.s3_path + p + '/0'
                tile_zarr = da.from_zarr(full_resolution_p)
                tile_zarr_zyx = tile_zarr[0, 0, :, :, :]

<<<<<<< HEAD
                tile_id_from_name_pattern = r'TILE_(\d{4})'
                tile_id_from_name_match = re.search(tile_id_from_name_pattern, p)

                if tile_id_from_name_match:
                    tile_id_from_name = int(tile_id_from_name_match.group(1))
                else: 
                    print("Error getting tile id number")
                #s_parts = p.split('_')
                #location = (int(s_parts[2]), 
                #            int(s_parts[4]), 
                #            int(s_parts[6]))
                tile_id = tile_id_from_name
=======
                s_parts = p.split('_')
                location = (int(s_parts[2]),
                            int(s_parts[4]),
                            int(s_parts[6]))
                tile_id = tile_id_lut[location]
>>>>>>> 334f0a2b

                # tile_zarr_zyx = tile_zarr[0, 0, :, :, :]
                # tile_arrays[int(tile_id)] = ZarrArray(tile_zarr_zyx)
                # ^Although not computed, causes a large task graph.

                print(f'Loading Tile {tile_id} / {(len_tile_id)}')
                tile_arrays[int(tile_id)] = ZarrArray(tile_zarr)

        return tile_arrays

    def _list_bucket_directory(self, bucket_name: str, directory_path: str):
        client = boto3.client("s3")
        result = client.list_objects(
            Bucket=bucket_name, Prefix=directory_path, Delimiter="/"
        )

        paths = []   # These are paths
        for o in result.get("CommonPrefixes"):
            paths.append(o.get("Prefix"))

        # Parse the ending files from the paths
        files = []
        for p in paths:
            if p.endswith('/'):
                p = p.rstrip("/")  # Remove trailing slash from directories

            parts = p.split('/')
            files.append(parts[-1])

        return files


@dataclass
class OutputParameters:
    path: str
    chunksize: tuple[int, int, int, int, int]
    resolution_zyx: tuple[float, float, float]
    dtype: np.dtype = np.uint16
    dimension_separator: str = "/"
    compressor = Blosc(cname='zstd', clevel=1, shuffle=Blosc.SHUFFLE)


# class RuntimeParameters:
#     def __init__(
#         self,
#         use_gpus: bool,
#         devices: list[torch.cuda.device],
#         pool_size: int,
#         worker_cells: list[tuple[int, int, int]] = [],
#     ):
#         self.use_gpus = use_gpus
#         self.devices = devices
#         self.pool_size = pool_size
#         self.worker_cells = worker_cells

@dataclass
class RuntimeParameters:
    """
    Simplified Runtime Parameters
    option:
        0: single process exectution
        1: multiprocessing execution
        2: dask execution
    pool_size: number of processes/vCPUs for options {1, 2}
    worker_cells:
        list of cells/chunks this execution operates on
    """
    option: int
    pool_size: int
    worker_cells: list[tuple[int, int, int]]<|MERGE_RESOLUTION|>--- conflicted
+++ resolved
@@ -331,20 +331,13 @@
         for zgroup in data['SpimData']['SequenceDescription']['ImageLoader']['zgroups']['zgroup']:
             tile_id = zgroup['@setup']
             tile_name = zgroup['path']
-<<<<<<< HEAD
             #s_parts = tile_name.split('_')
             #location = (int(s_parts[2]), 
             #            int(s_parts[4]), 
             #            int(s_parts[6]))
             #tile_id_lut[location] = int(tile_id)
             len_tile_id+=1
-=======
-            s_parts = tile_name.split('_')
-            location = (int(s_parts[2]),
-                        int(s_parts[4]),
-                        int(s_parts[6]))
-            tile_id_lut[location] = int(tile_id)
->>>>>>> 334f0a2b
+
 
         # Reference path: s3://aind-open-data/HCR_677594_2023-10-20_15-10-36/SPIM.ome.zarr/
         slash_2 = self.s3_path.find('/', self.s3_path.find('/') + 1)
@@ -367,13 +360,9 @@
             # Data loading
             match = None
             channel_num = 0
-<<<<<<< HEAD
             pattern = r'(\d{1})\.zarr$'
             match = re.search(pattern, p) 
-=======
-            pattern = r'(\d{3})\.zarr$'
-            match = re.search(pattern, p)
->>>>>>> 334f0a2b
+
 
             if match:
                 channel_num = int(match.group(1))
@@ -384,7 +373,6 @@
                 tile_zarr = da.from_zarr(full_resolution_p)
                 tile_zarr_zyx = tile_zarr[0, 0, :, :, :]
 
-<<<<<<< HEAD
                 tile_id_from_name_pattern = r'TILE_(\d{4})'
                 tile_id_from_name_match = re.search(tile_id_from_name_pattern, p)
 
@@ -397,13 +385,7 @@
                 #            int(s_parts[4]), 
                 #            int(s_parts[6]))
                 tile_id = tile_id_from_name
-=======
-                s_parts = p.split('_')
-                location = (int(s_parts[2]),
-                            int(s_parts[4]),
-                            int(s_parts[6]))
-                tile_id = tile_id_lut[location]
->>>>>>> 334f0a2b
+
 
                 # tile_zarr_zyx = tile_zarr[0, 0, :, :, :]
                 # tile_arrays[int(tile_id)] = ZarrArray(tile_zarr_zyx)
