--- conflicted
+++ resolved
@@ -21,14 +21,10 @@
     'numpy==1.26.1',
     'nptyping==2.5.0',
     'zarr==2.16.1',
-    's3fs==2023.9.2', 
-    'dask[distributed]==2024.1.0',
-    'Pillow==10.1.0', 
-<<<<<<< HEAD
-    'boto3',
-=======
+    's3fs==2023.9.2',
+    'dask==2024.1.0',
+    'Pillow==10.1.0',
     'boto3'
->>>>>>> 21b3bb9a
 ]
 
 [project.optional-dependencies]
